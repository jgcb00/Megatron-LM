--- conflicted
+++ resolved
@@ -702,7 +702,8 @@
                                              lr_scheduler)
         iteration += 1
         args.consumed_train_samples += mpu.get_data_parallel_world_size() * \
-                                       args.batch_size
+                                       args.batch_size * \
+                                       args.num_microbatches_in_minibatch
 
         # Logging.
         loss_scale = None
@@ -770,7 +771,6 @@
                 input_tensor = None
 
             # Forward evaluation.
-<<<<<<< HEAD
             output_tensor = forward_step_func(data_iterator, model, input_tensor)
 
             if mpu.is_pipeline_last_stage():
@@ -786,15 +786,9 @@
                     recv_forward=False,
                     recv_backward=False)
 
-=======
-            _, loss_dict = forward_step_func(data_iterator, model)
             args.consumed_valid_samples += mpu.get_data_parallel_world_size() \
-                                           * args.batch_size
-            # Reduce across processes.
-            for key in loss_dict:
-                total_loss_dict[key] = total_loss_dict.get(key, 0.) + \
-                    loss_dict[key]
->>>>>>> 75bd9b54
+                                           * args.batch_size \
+                                           * args.num_microbatches_in_minibatch
     # Move model back to the train mode.
     model.train()
 
@@ -839,23 +833,16 @@
 
     # Rank and  global batch size.
     data_parallel_size = mpu.get_data_parallel_world_size()
-    global_batch_size = args.batch_size * data_parallel_size
+    global_batch_size = args.batch_size * data_parallel_size * args.num_microbatches_in_minibatch
     # Backward compatibility, assume fixed batch size.
     if args.iteration > 0 and args.consumed_train_samples == 0:
         args.consumed_train_samples = args.iteration * global_batch_size
     if args.iteration > 0 and args.consumed_valid_samples == 0:
         args.consumed_valid_samples = (args.iteration // args.eval_interval) * \
             args.eval_iters * global_batch_size
-    
+
     # Data loader only on rank 0 of each model parallel group.
-<<<<<<< HEAD
     if mpu.get_tensor_model_parallel_rank() == 0:
-        # Rank, size, and global batch size.
-        data_parallel_size = mpu.get_data_parallel_world_size()
-        global_batch_size = args.batch_size * data_parallel_size * args.num_microbatches_in_minibatch
-=======
-    if mpu.get_model_parallel_rank() == 0:
->>>>>>> 75bd9b54
 
         # Number of train/valid/test samples.
         train_iters = args.train_iters
@@ -897,25 +884,7 @@
     args.do_train = flags[0].item()
     args.do_valid = flags[1].item()
     args.do_test = flags[2].item()
-<<<<<<< HEAD
-
-    # Shift the start iterations.
-    if train_dataloader is not None:
-        train_dataloader.batch_sampler.start_iter = \
-            (args.iteration * args.num_microbatches_in_minibatch) % len(train_dataloader)
-        print_rank_0('setting training data start iteration to {}'.
-                     format(train_dataloader.batch_sampler.start_iter))
-    if valid_dataloader is not None:
-        start_iter_val = (args.iteration // args.eval_interval) * \
-            args.eval_iters
-        valid_dataloader.batch_sampler.start_iter = start_iter_val % \
-            len(valid_dataloader)
-        print_rank_0('setting validation data start iteration to {}'.
-                     format(valid_dataloader.batch_sampler.start_iter))
-
-=======
-    
->>>>>>> 75bd9b54
+
     # Build iterators.
     if train_dataloader is not None:
         train_data_iterator = iter(train_dataloader)
